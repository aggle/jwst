# Copyright (C) 2010 Association of Universities for Research in Astronomy(AURA)
#
# Redistribution and use in source and binary forms, with or without
# modification, are permitted provided that the following conditions are met:
#
#     1. Redistributions of source code must retain the above copyright
#       notice, this list of conditions and the following disclaimer.
#
#     2. Redistributions in binary form must reproduce the above
#       copyright notice, this list of conditions and the following
#       disclaimer in the documentation and/or other materials provided
#       with the distribution.
#
#     3. The name of AURA and its representatives may not be used to
#       endorse or promote products derived from this software without
#       specific prior written permission.
#
# THIS SOFTWARE IS PROVIDED BY AURA ``AS IS'' AND ANY EXPRESS OR IMPLIED
# WARRANTIES, INCLUDING, BUT NOT LIMITED TO, THE IMPLIED WARRANTIES OF
# MERCHANTABILITY AND FITNESS FOR A PARTICULAR PURPOSE ARE
# DISCLAIMED. IN NO EVENT SHALL AURA BE LIABLE FOR ANY DIRECT, INDIRECT,
# INCIDENTAL, SPECIAL, EXEMPLARY, OR CONSEQUENTIAL DAMAGES (INCLUDING,
# BUT NOT LIMITED TO, PROCUREMENT OF SUBSTITUTE GOODS OR SERVICES; LOSS
# OF USE, DATA, OR PROFITS; OR BUSINESS INTERRUPTION) HOWEVER CAUSED AND
# ON ANY THEORY OF LIABILITY, WHETHER IN CONTRACT, STRICT LIABILITY, OR
# TORT (INCLUDING NEGLIGENCE OR OTHERWISE) ARISING IN ANY WAY OUT OF THE
# USE OF THIS SOFTWARE, EVEN IF ADVISED OF THE POSSIBILITY OF SUCH
# DAMAGE.

from __future__ import absolute_import, division, print_function

__version__ = '1.1.0'

import numpy as np
from os.path import basename
from astropy.extern import six

from .model_base import DataModel
from .amilg import AmiLgModel
from .asn import AsnModel
from .combinedspec import CombinedSpecModel
from .container import ModelContainer
from .contrast import ContrastModel
from .cube import CubeModel
from .cubeflat import CubeFlatModel
from .dark import DarkModel
from .darkMIRI import DarkMIRIModel
from .drizpars import DrizParsModel, NircamDrizParsModel, MiriImgDrizParsModel
from .outlierpars import OutlierParsModel, NircamOutlierParsModel, MiriImgOutlierParsModel
from .drizproduct import DrizProductModel
from .filter import FilterModel
from .flat import FlatModel
from .fringe import FringeModel
from .gain import GainModel
from .gls_rampfit import GLS_RampFitModel
from .image import ImageModel
from .ipc import IPCModel
from .irs2 import IRS2Model
from .lastframe import LastFrameModel
from .linearity import LinearityModel
from .mask import MaskModel
from .miri_ramp import MIRIRampModel
from .multiexposure import MultiExposureModel
from .multislit import MultiSlitModel
from .multispec import MultiSpecModel
from .nirspec_flat import NRSFlatModel, NirspecFlatModel, NirspecQuadFlatModel
from .ifucube import IFUCubeModel
from .pixelarea import PixelAreaModel
from .photom import PhotomModel, FgsPhotomModel, NircamPhotomModel, NirissPhotomModel
from .photom import NirspecPhotomModel, NirspecFSPhotomModel
from .photom import MiriImgPhotomModel, MiriMrsPhotomModel
from .quad import QuadModel
from .ramp import RampModel
from .rampfitoutput import RampFitOutputModel
from .readnoise import ReadnoiseModel
from .reset import ResetModel
from .rscd import RSCDModel
from .saturation import SaturationModel
from .spec import SpecModel
from .straylight import StrayLightModel
from .superbias import SuperBiasModel
from .util import fits_header_name



__all__ = [
    'open',
    'DataModel', 'AmiLgModel', 'AsnModel', 'ContrastModel',
    'CubeModel', 'CubeFlatModel', 'DarkModel', 'DarkMIRIModel', 'DrizParsModel',
    'NircamDrizParsModel', 'MiriImgDrizParsModel',
    'DrizProductModel', 'FgsPhotomModel', 'FilterModel',
    'FlatModel', 'FringeModel', 'GainModel', 'GLS_RampFitModel',
    'ImageModel', 'IPCModel', 'IRS2Model', 'LastFrameModel', 'LinearityModel',
    'MaskModel', 'MIRIRampModel', 'ModelContainer',
    'MultiExposureModel',
    'MultiSlitModel',
    'MultiSpecModel', 'IFUCubeModel', 'PhotomModel', 'NircamPhotomModel',
    'NirissPhotomModel', 'NirspecPhotomModel', 'NirspecFSPhotomModel',
<<<<<<< HEAD
    'NRSFlatModel', 'NirspecFlatModel', 'NirspecQuadFlatModel',
    'MiriImgPhotomModel', 'MiriMrsPhotomModel', 'RampModel',
=======
    'MiriImgPhotomModel', 'MiriMrsPhotomModel', 'QuadModel', 'RampModel',
>>>>>>> 08856912
    'RampFitOutputModel', 'ReadnoiseModel', 'ResetModel', 'RSCDModel',
    'SaturationModel', 'SpecModel', 'StrayLightModel']


def open(init=None, extensions=None):
    """
    Creates a DataModel from a number of different types

    Parameters
    ----------

    init : shape tuple, file path, file object, astropy.io.fits.HDUList, numpy array, dict, None

        - None: A default data model with no shape

        - shape tuple: Initialize with empty data of the given shape

        - file path: Initialize from the given file (FITS , JSON or ASDF)

        - readable file object: Initialize from the given file object

        - astropy.io.fits.HDUList: Initialize from the given
          `~astropy.io.fits.HDUList`

        - A numpy array: A new model with the data array initialized
          to what was passed in.

        - dict: The object model tree for the data model

    extensions : list of AsdfExtension
        A list of extensions to the ASDF to support when reading
        and writing ASDF files.

   Results
    -------

    model : DataModel instance
    """
    from astropy.io import fits

    if init is None:
        return DataModel(None)
    # Send _asn.json files to ModelContainer; avoid shape "cleverness" below
    elif (isinstance(init, six.string_types) and
            basename(init).split('.')[0].split('_')[-1] == 'asn'):
        try:
            m = ModelContainer(init, extensions=extensions)
        except:
            raise TypeError(
                "init ASN not valid for ModelContainer"
                )
        return m
    elif isinstance(init, DataModel):
        # Copy the object so it knows not to close here
        return init.__class__(init)
    elif isinstance(init, tuple):
        for item in init:
            if not isinstance(item, int):
                raise ValueError("shape must be a tuple of ints")
        shape = init
    elif isinstance(init, np.ndarray):
        shape = init.shape
    else:
        if isinstance(init, (six.text_type, bytes)) or hasattr(init, "read"):
            hdulist = fits.open(init)
        elif isinstance(init, fits.HDUList):
            hdulist = init
        else:
            raise TypeError(
                "init must be None, shape tuple, file path, "
                "readable file object, or astropy.io.fits.HDUList")

        shape = ()
        try:
            hdu = hdulist[fits_header_name('SCI')]
        except KeyError:
            pass
        else:
            if hasattr(hdu, 'shape'):
                shape = hdu.shape

    # Here, we try to be clever about which type to
    # return, otherwise, just return a new instance of the
    # requested class
    if len(shape) == 0:
        new_class = DataModel
    elif len(shape) == 4:
        # It's a RampModel, MIRIRampModel, or QuadModel
        try:
            dqhdu = hdulist[fits_header_name('DQ')]
        except KeyError:
            # It's a RampModel or MIRIRampModel
            try:
                refouthdu = hdulist[fits_header_name('REFOUT')]
            except KeyError:
                # It's a RampModel
                from . import ramp
                new_class = ramp.RampModel
            else:
                # It's a MIRIRampModel
                from . import miri_ramp
                new_class = miri_ramp.MIRIRampModel
        else:
            # It's a QuadModel
            from . import quad
            new_class = quad.QuadModel
    elif len(shape) == 3:
        # It's a CubeModel
        from . import cube
        new_class = cube.CubeModel
    elif len(shape) == 2:
        # It's an ImageModel
        from . import image
        new_class = image.ImageModel
    else:
        raise ValueError("Don't have a DataModel class to match the shape")

    return new_class(init, extensions=extensions)

'''
def test(verbose=False) :
    import nose

    # get the pandokia plugin if it is available (it will only
    # do anything if we are run from pandokia).
    try :
        import pandokia.helpers.nose_plugin as nose_plugin
    except ImportError :
        nose_plugin = None

    if nose_plugin :
        addplugins = [nose_plugin.Pdk()]
    else :
        addplugins = None

    # get the name of the test package
    argv = ['nosetests', '--exe', __name__ + '.tests']

    import jwst.datamodels.tests

    print ("ARGS", argv)

    # run nose
    return nose.main(argv = argv,  addplugins=addplugins)
'''<|MERGE_RESOLUTION|>--- conflicted
+++ resolved
@@ -96,12 +96,8 @@
     'MultiSlitModel',
     'MultiSpecModel', 'IFUCubeModel', 'PhotomModel', 'NircamPhotomModel',
     'NirissPhotomModel', 'NirspecPhotomModel', 'NirspecFSPhotomModel',
-<<<<<<< HEAD
     'NRSFlatModel', 'NirspecFlatModel', 'NirspecQuadFlatModel',
-    'MiriImgPhotomModel', 'MiriMrsPhotomModel', 'RampModel',
-=======
     'MiriImgPhotomModel', 'MiriMrsPhotomModel', 'QuadModel', 'RampModel',
->>>>>>> 08856912
     'RampFitOutputModel', 'ReadnoiseModel', 'ResetModel', 'RSCDModel',
     'SaturationModel', 'SpecModel', 'StrayLightModel']
 
